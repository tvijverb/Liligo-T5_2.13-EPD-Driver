#![deny(warnings)]

use embedded_graphics::{
    fonts::{Font12x16, Font6x8, Text},
    prelude::*,
    primitives::{Circle, Line},
    style::PrimitiveStyle,
    text_style,
};
use embedded_hal::prelude::*;
use epd_waveshare::{
    color::*,
    epd4in2::{Display4in2, Epd4in2},
    graphics::{Display, DisplayRotation},
    prelude::*,
};
use linux_embedded_hal::{
    spidev::{self, SpidevOptions},
    sysfs_gpio::Direction,
    Delay, Pin, Spidev,
};

// activate spi, gpio in raspi-config
// needs to be run with sudo because of some sysfs_gpio permission problems and follow-up timing problems
// see https://github.com/rust-embedded/rust-sysfs-gpio/issues/5 and follow-up issues

fn main() -> Result<(), std::io::Error> {
    // Configure SPI
    // Settings are taken from
    let mut spi = Spidev::open("/dev/spidev0.0").expect("spidev directory");
    let options = SpidevOptions::new()
        .bits_per_word(8)
        .max_speed_hz(4_000_000)
        .mode(spidev::SpiModeFlags::SPI_MODE_0)
        .build();
    spi.configure(&options).expect("spi configuration");

    // Configure Digital I/O Pin to be used as Chip Select for SPI
    let cs = Pin::new(26); //BCM7 CE0
    cs.export().expect("cs export");
    while !cs.is_exported() {}
    cs.set_direction(Direction::Out).expect("CS Direction");
    cs.set_value(1).expect("CS Value set to 1");

    let busy = Pin::new(5); //pin 29
    busy.export().expect("busy export");
    while !busy.is_exported() {}
    busy.set_direction(Direction::In).expect("busy Direction");
    //busy.set_value(1).expect("busy Value set to 1");

    let dc = Pin::new(6); //pin 31 //bcm6
    dc.export().expect("dc export");
    while !dc.is_exported() {}
    dc.set_direction(Direction::Out).expect("dc Direction");
    dc.set_value(1).expect("dc Value set to 1");

    let rst = Pin::new(16); //pin 36 //bcm16
    rst.export().expect("rst export");
    while !rst.is_exported() {}
    rst.set_direction(Direction::Out).expect("rst Direction");
    rst.set_value(1).expect("rst Value set to 1");

    let mut delay = Delay {};

    let mut epd4in2 =
        Epd4in2::new(&mut spi, cs, busy, dc, rst, &mut delay).expect("eink initalize error");

    //println!("Test all the rotations");
    let mut display = Display4in2::default();

    display.set_rotation(DisplayRotation::Rotate0);
    draw_text(&mut display, "Rotate 0!", 5, 50);

    display.set_rotation(DisplayRotation::Rotate90);
    draw_text(&mut display, "Rotate 90!", 5, 50);

    display.set_rotation(DisplayRotation::Rotate180);
    draw_text(&mut display, "Rotate 180!", 5, 50);

    display.set_rotation(DisplayRotation::Rotate270);
    draw_text(&mut display, "Rotate 270!", 5, 50);

    epd4in2.update_frame(&mut spi, &display.buffer(), &mut delay)?;
    epd4in2
        .display_frame(&mut spi, &mut delay)
        .expect("display frame new graphics");
    delay.delay_ms(5000u16);

    //println!("Now test new graphics with default rotation and some special stuff:");
    display.clear_buffer(Color::White);

    // draw a analog clock
    let _ = Circle::new(Point::new(64, 64), 64)
        .into_styled(PrimitiveStyle::with_stroke(Black, 1))
        .draw(&mut display);
    let _ = Line::new(Point::new(64, 64), Point::new(0, 64))
        .into_styled(PrimitiveStyle::with_stroke(Black, 1))
        .draw(&mut display);
    let _ = Line::new(Point::new(64, 64), Point::new(80, 80))
        .into_styled(PrimitiveStyle::with_stroke(Black, 1))
        .draw(&mut display);

    // draw white on black background
    let _ = Text::new("It's working-WoB!", Point::new(175, 250))
        .into_styled(text_style!(
            font = Font6x8,
            text_color = White,
            background_color = Black
        ))
        .draw(&mut display);

    // use bigger/different font
    let _ = Text::new("It's working-WoB!", Point::new(50, 200))
        .into_styled(text_style!(
            font = Font12x16,
            text_color = White,
            background_color = Black
        ))
        .draw(&mut display);

    // a moving `Hello World!`
    let limit = 10;
<<<<<<< HEAD
    epd4in2.set_lut(&mut spi, Some(RefreshLut::Quick)).unwrap();
    epd4in2.clear_frame(&mut spi).unwrap();
=======
    epd4in2.set_lut(&mut spi, Some(RefreshLUT::QUICK)).unwrap();
    epd4in2.clear_frame(&mut spi, &mut delay).unwrap();
>>>>>>> c3a4cde8
    for i in 0..limit {
        //println!("Moving Hello World. Loop {} from {}", (i + 1), limit);

        draw_text(&mut display, "  Hello World! ", 5 + i * 12, 50);

        epd4in2
            .update_frame(&mut spi, &display.buffer(), &mut delay)
            .unwrap();
        epd4in2
            .display_frame(&mut spi, &mut delay)
            .expect("display frame new graphics");

        delay.delay_ms(1_000u16);
    }

    println!("Finished tests - going to sleep");
    epd4in2.sleep(&mut spi, &mut delay)
}

fn draw_text(display: &mut Display4in2, text: &str, x: i32, y: i32) {
    let _ = Text::new(text, Point::new(x, y))
        .into_styled(text_style!(
            font = Font6x8,
            text_color = Black,
            background_color = White
        ))
        .draw(display);
}<|MERGE_RESOLUTION|>--- conflicted
+++ resolved
@@ -120,13 +120,8 @@
 
     // a moving `Hello World!`
     let limit = 10;
-<<<<<<< HEAD
     epd4in2.set_lut(&mut spi, Some(RefreshLut::Quick)).unwrap();
-    epd4in2.clear_frame(&mut spi).unwrap();
-=======
-    epd4in2.set_lut(&mut spi, Some(RefreshLUT::QUICK)).unwrap();
     epd4in2.clear_frame(&mut spi, &mut delay).unwrap();
->>>>>>> c3a4cde8
     for i in 0..limit {
         //println!("Moving Hello World. Loop {} from {}", (i + 1), limit);
 
